﻿// 
// Copyright (c) Microsoft. All rights reserved.
// Licensed under the MIT license. See LICENSE file in the project root for full license information.

using System;
using System.Collections.Generic;
using System.Data.Common;
using System.Data.SqlClient;
using System.Linq;
using System.Threading;
using System.Threading.Tasks;
using Microsoft.SqlTools.ServiceLayer.BatchParser;
using Microsoft.SqlTools.ServiceLayer.Connection;
using Microsoft.SqlTools.ServiceLayer.Connection.ReliableConnection;
using Microsoft.SqlTools.ServiceLayer.QueryExecution.Contracts;
using Microsoft.SqlTools.ServiceLayer.QueryExecution.DataStorage;
using Microsoft.SqlTools.ServiceLayer.SqlContext;
using Microsoft.SqlTools.ServiceLayer.Utility;
<<<<<<< HEAD
using Microsoft.SqlTools.ServiceLayer.BatchParser.ExecutionEngineCode;
=======
using Microsoft.SqlTools.ServiceLayer.Connection.Contracts;
using System.Collections.Generic;
>>>>>>> 5464e4e6

namespace Microsoft.SqlTools.ServiceLayer.QueryExecution
{
    /// <summary>
    /// Internal representation of an active query
    /// </summary>
    public class Query : IDisposable
    {
        /// <summary>
        /// "Error" code produced by SQL Server when the database context (name) for a connection changes.
        /// </summary>
        private const int DatabaseContextChangeErrorNumber = 5701;

        #region Member Variables

        /// <summary>
        /// Cancellation token source, used for cancelling async db actions
        /// </summary>
        private readonly CancellationTokenSource cancellationSource;

        /// <summary>
        /// For IDisposable implementation, whether or not this object has been disposed
        /// </summary>
        private bool disposed;

        /// <summary>
        /// The connection info associated with the file editor owner URI, used to create a new
        /// connection upon execution of the query
        /// </summary>
        private readonly ConnectionInfo editorConnection;

        /// <summary>
        /// Whether or not the execute method has been called for this query
        /// </summary>
        private bool hasExecuteBeenCalled;

        /// <summary>
        /// Settings for query runtime 
        /// </summary>
        private QueryExecutionSettings querySettings;

        /// <summary>
        /// Streaming output factory for the query 
        /// </summary>
        private IFileStreamFactory streamOutputFactory;

        /// <summary>
        /// ON keyword
        /// </summary>
        private const string On = "ON";

        /// <summary>
        /// OFF keyword
        /// </summary>
        private const string Off = "OFF";

        /// <summary>
        /// showplan_xml statement
        /// </summary>
        private const string SetShowPlanXml = "SET SHOWPLAN_XML {0}";

        /// <summary>
        /// statistics xml statement
        /// </summary>
        private const string SetStatisticsXml = "SET STATISTICS XML {0}";

        #endregion

        /// <summary>
        /// Constructor for a query
        /// </summary>
        /// <param name="queryText">The text of the query to execute</param>
        /// <param name="connection">The information of the connection to use to execute the query</param>
        /// <param name="settings">Settings for how to execute the query, from the user</param>
        /// <param name="outputFactory">Factory for creating output files</param>
        public Query(string queryText, ConnectionInfo connection, QueryExecutionSettings settings, IFileStreamFactory outputFactory)
        {
            // Sanity check for input
            Validate.IsNotNullOrEmptyString(nameof(queryText), queryText);
            Validate.IsNotNull(nameof(connection), connection);
            Validate.IsNotNull(nameof(settings), settings);
            Validate.IsNotNull(nameof(outputFactory), outputFactory);

            // Initialize the internal state
            QueryText = queryText;
            editorConnection = connection;
            cancellationSource = new CancellationTokenSource();
            querySettings = settings;
            streamOutputFactory = outputFactory;

            // Process the query into batches 
            BatchParserWrapper parser = new BatchParserWrapper();
            List<BatchDefinition> parserResult = parser.GetBatches(queryText);

            var batchSelection = parserResult
                .Select((batchDefinition, index) =>
                    new Batch(batchDefinition.batchText, 
                        new SelectionData(
                            batchDefinition.startLine-1,
                            batchDefinition.startColumn-1,
                            batchDefinition.endLine-1,
                            batchDefinition.endColumn-1),                       
                        index, outputFactory));
<<<<<<< HEAD

=======
                        
>>>>>>> 5464e4e6
            Batches = batchSelection.ToArray();

            // Create our batch lists
            BeforeBatches = new List<Batch>();
            AfterBatches = new List<Batch>();

            if (DoesSupportExecutionPlan(connection))
            {
                // Checking settings for execution plan options 
                if (querySettings.ExecutionPlanOptions.IncludeEstimatedExecutionPlanXml)
                {
                    // Enable set showplan xml
                    addBatch(string.Format(SetShowPlanXml, On), BeforeBatches, streamOutputFactory);
                    addBatch(string.Format(SetShowPlanXml, Off), AfterBatches, streamOutputFactory);
                }
                else if (querySettings.ExecutionPlanOptions.IncludeActualExecutionPlanXml)
                {
                    addBatch(string.Format(SetStatisticsXml, On), BeforeBatches, streamOutputFactory);
                    addBatch(string.Format(SetStatisticsXml, Off), AfterBatches, streamOutputFactory);
                }
            }
        }

        #region Events

        /// <summary>
        /// Event to be called when a batch is completed.
        /// </summary>
        public event Batch.BatchAsyncEventHandler BatchCompleted;

        /// <summary>
        /// Event that will be called when a message has been emitted
        /// </summary>
        public event Batch.BatchAsyncMessageHandler BatchMessageSent;

        /// <summary>
        /// Event to be called when a batch starts execution.
        /// </summary>
        public event Batch.BatchAsyncEventHandler BatchStarted;

        /// <summary>
        /// Delegate type for callback when a query connection fails
        /// </summary>
        /// <param name="message">Error message for the failing query</param>
        public delegate Task QueryAsyncErrorEventHandler(string message);

        /// <summary>
        /// Callback for when the query has completed successfully
        /// </summary>
        public event QueryAsyncEventHandler QueryCompleted;

        /// <summary>
        /// Callback for when the query has failed
        /// </summary>
        public event QueryAsyncEventHandler QueryFailed;

        /// <summary>
        /// Callback for when the query connection has failed
        /// </summary>
        public event QueryAsyncErrorEventHandler QueryConnectionException;

        /// <summary>
        /// Event to be called when a resultset has completed.
        /// </summary>
        public event ResultSet.ResultSetAsyncEventHandler ResultSetCompleted;

        #endregion

        #region Properties

        /// <summary>
        /// Delegate type for callback when a query completes or fails
        /// </summary>
        /// <param name="q">The query that completed</param>
        public delegate Task QueryAsyncEventHandler(Query q);

        /// <summary>
        /// The batches which should run before the user batches 
        /// </summary>
        internal List<Batch> BeforeBatches { get; set; }

        /// <summary>
        /// The batches underneath this query
        /// </summary>
        internal Batch[] Batches { get; set; }

        /// <summary>
        /// The batches which should run after the user batches 
        /// </summary>
        internal List<Batch> AfterBatches { get; set; }

        /// <summary>
        /// The summaries of the batches underneath this query
        /// </summary>
        public BatchSummary[] BatchSummaries
        {
            get
            {
                if (!HasExecuted)
                {
                    throw new InvalidOperationException("Query has not been executed.");
                }
                return Batches.Select(b => b.Summary).ToArray();
            }
        }

        /// <summary>
        /// Storage for the async task for execution. Set as internal in order to await completion
        /// in unit tests.
        /// </summary>
        internal Task ExecutionTask { get; private set; }

        /// <summary>
        /// Whether or not the query has completed executed, regardless of success or failure
        /// </summary>
        /// <remarks>
        /// Don't touch the setter unless you're doing unit tests!
        /// </remarks>
        public bool HasExecuted
        {
            get { return Batches.Length == 0 ? hasExecuteBeenCalled : Batches.All(b => b.HasExecuted); }
            internal set
            {
                hasExecuteBeenCalled = value;
                foreach (var batch in Batches)
                {
                    batch.HasExecuted = value;
                }
            }
        }

        /// <summary>
        /// The text of the query to execute
        /// </summary>
        public string QueryText { get; set; }

        #endregion

        #region Public Methods

        /// <summary>
        /// Cancels the query by issuing the cancellation token
        /// </summary>
        public void Cancel()
        {
            // Make sure that the query hasn't completed execution
            if (HasExecuted)
            {
                throw new InvalidOperationException(SR.QueryServiceCancelAlreadyCompleted);
            }

            // Issue the cancellation token for the query
            cancellationSource.Cancel();
        }

        /// <summary>
        /// Launches the asynchronous process for executing the query
        /// </summary>
        public void Execute()
        {
            ExecutionTask = Task.Run(ExecuteInternal);
        }

        /// <summary>
        /// Retrieves a subset of the result sets
        /// </summary>
        /// <param name="batchIndex">The index for selecting the batch item</param>
        /// <param name="resultSetIndex">The index for selecting the result set</param>
        /// <param name="startRow">The starting row of the results</param>
        /// <param name="rowCount">How many rows to retrieve</param>
        /// <returns>A subset of results</returns>
        public Task<ResultSetSubset> GetSubset(int batchIndex, int resultSetIndex, int startRow, int rowCount)
        {
            // Sanity check to make sure that the batch is within bounds
            if (batchIndex < 0 || batchIndex >= Batches.Length)
            {
                throw new ArgumentOutOfRangeException(nameof(batchIndex), SR.QueryServiceSubsetBatchOutOfRange);
            }

            return Batches[batchIndex].GetSubset(resultSetIndex, startRow, rowCount);
        }

        /// <summary>
        /// Retrieves a subset of the result sets
        /// </summary>
        /// <param name="batchIndex">The index for selecting the batch item</param>
        /// <param name="resultSetIndex">The index for selecting the result set</param>
        /// <returns>The Execution Plan, if the result set has one</returns>
        public Task<ExecutionPlan> GetExecutionPlan(int batchIndex, int resultSetIndex)
        {
            // Sanity check to make sure that the batch is within bounds
            if (batchIndex < 0 || batchIndex >= Batches.Length)
            {
                throw new ArgumentOutOfRangeException(nameof(batchIndex), SR.QueryServiceSubsetBatchOutOfRange);
            }

            return Batches[batchIndex].GetExecutionPlan(resultSetIndex);
        }

        /// <summary>
        /// Saves the requested results to a file format of the user's choice
        /// </summary>
        /// <param name="saveParams">Parameters for the save as request</param>
        /// <param name="fileFactory">
        /// Factory for creating the reader/writer pair for the requested output format
        /// </param>
        /// <param name="successHandler">Delegate to call when the request completes successfully</param>
        /// <param name="failureHandler">Delegate to call if the request fails</param>
        public void SaveAs(SaveResultsRequestParams saveParams, IFileStreamFactory fileFactory, 
            ResultSet.SaveAsAsyncEventHandler successHandler, ResultSet.SaveAsFailureAsyncEventHandler failureHandler)
        {
            // Sanity check to make sure that the batch is within bounds
            if (saveParams.BatchIndex < 0 || saveParams.BatchIndex >= Batches.Length)
            {
                throw new ArgumentOutOfRangeException(nameof(saveParams.BatchIndex), SR.QueryServiceSubsetBatchOutOfRange);
            }

            Batches[saveParams.BatchIndex].SaveAs(saveParams, fileFactory, successHandler, failureHandler);
        }

        #endregion

        #region Private Helpers

        /// <summary>
        /// Executes this query asynchronously and collects all result sets
        /// </summary>
        private async Task ExecuteInternal()
        {
            // Mark that we've internally executed
            hasExecuteBeenCalled = true;

            // Don't actually execute if there aren't any batches to execute
            if (Batches.Length == 0)
            {
                if (BatchMessageSent != null)
                {
                    await BatchMessageSent(new ResultMessage(SR.QueryServiceCompletedSuccessfully, false, null));
                }
                if (QueryCompleted != null)
                {
                    await QueryCompleted(this);
                }
                return;
            }

            // Locate and setup the connection
            DbConnection queryConnection = await ConnectionService.Instance.GetOrOpenConnection(editorConnection.OwnerUri, ConnectionType.Query);
            ReliableSqlConnection sqlConn = queryConnection as ReliableSqlConnection;
            if (sqlConn != null)
            {
                // Subscribe to database informational messages
                sqlConn.GetUnderlyingConnection().InfoMessage += OnInfoMessage;
            }

            try
            {
                // Execute beforeBatches synchronously, before the user defined batches 
                foreach (Batch b in BeforeBatches)
                {
                    await b.Execute(queryConnection, cancellationSource.Token);
                }

                // We need these to execute synchronously, otherwise the user will be very unhappy
                foreach (Batch b in Batches)
                {
                    // Add completion callbacks 
                    b.BatchStart += BatchStarted;
                    b.BatchCompletion += BatchCompleted;
                    b.BatchMessageSent += BatchMessageSent;
                    b.ResultSetCompletion += ResultSetCompleted;
                    await b.Execute(queryConnection, cancellationSource.Token);
                }

                // Execute afterBatches synchronously, after the user defined batches
                foreach (Batch b in AfterBatches)
                {
                    await b.Execute(queryConnection, cancellationSource.Token);
                }

                // Call the query execution callback
                if (QueryCompleted != null)
                {
                    await QueryCompleted(this);
                }         
            }
            catch (Exception)
            {
                // Call the query failure callback
                if (QueryFailed != null)
                {
                    await QueryFailed(this);
                }
            }
            finally
            {
                if (sqlConn != null)
                {
                    // Subscribe to database informational messages
                    sqlConn.GetUnderlyingConnection().InfoMessage -= OnInfoMessage;
                }
            }            
        }

        /// <summary>
        /// Handler for database messages during query execution
        /// </summary>
        private void OnInfoMessage(object sender, SqlInfoMessageEventArgs args)
        {
            SqlConnection conn = sender as SqlConnection;
            if (conn == null)
            {
                throw new InvalidOperationException(SR.QueryServiceMessageSenderNotSql);
            }

            foreach (SqlError error in args.Errors)
            {
                // Did the database context change (error code 5701)?
                if (error.Number == DatabaseContextChangeErrorNumber)
                {
                    ConnectionService.Instance.ChangeConnectionDatabaseContext(editorConnection.OwnerUri, conn.Database);
                }
            }
        }

        /// <summary>
        /// Function to add a new batch to a Batch set
        /// </summary>
        private void addBatch(string query, List<Batch> batchSet, IFileStreamFactory outputFactory)
        {
            batchSet.Add(new Batch(query, null, batchSet.Count, outputFactory));
        }

        #endregion

        #region IDisposable Implementation

        public void Dispose()
        {
            Dispose(true);
            GC.SuppressFinalize(this);
        }

        protected virtual void Dispose(bool disposing)
        {
            if (disposed)
            {
                return;
            }

            if (disposing)
            {
                cancellationSource.Dispose();
                foreach (Batch b in Batches)
                {
                    b.Dispose();
                }
            }

            disposed = true;
        }

        /// <summary>
        /// Does this connection support XML Execution plans
        /// </summary>
        private bool DoesSupportExecutionPlan(ConnectionInfo connectionInfo) {
            // Determining which execution plan options may be applied (may be added to for pre-yukon support)
            return (!connectionInfo.IsSqlDW && connectionInfo.MajorVersion >= 9);
        }

        #endregion
    }
}<|MERGE_RESOLUTION|>--- conflicted
+++ resolved
@@ -16,12 +16,10 @@
 using Microsoft.SqlTools.ServiceLayer.QueryExecution.DataStorage;
 using Microsoft.SqlTools.ServiceLayer.SqlContext;
 using Microsoft.SqlTools.ServiceLayer.Utility;
-<<<<<<< HEAD
 using Microsoft.SqlTools.ServiceLayer.BatchParser.ExecutionEngineCode;
-=======
 using Microsoft.SqlTools.ServiceLayer.Connection.Contracts;
 using System.Collections.Generic;
->>>>>>> 5464e4e6
+
 
 namespace Microsoft.SqlTools.ServiceLayer.QueryExecution
 {
@@ -125,11 +123,7 @@
                             batchDefinition.endLine-1,
                             batchDefinition.endColumn-1),                       
                         index, outputFactory));
-<<<<<<< HEAD
-
-=======
-                        
->>>>>>> 5464e4e6
+
             Batches = batchSelection.ToArray();
 
             // Create our batch lists
