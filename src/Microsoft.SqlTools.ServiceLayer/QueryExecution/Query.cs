﻿// 
// Copyright (c) Microsoft. All rights reserved.
// Licensed under the MIT license. See LICENSE file in the project root for full license information.

using System;
using System.Data.Common;
using System.Data.SqlClient;
using System.Linq;
using System.Threading;
using System.Threading.Tasks;
using Microsoft.SqlServer.Management.SqlParser.Parser;
using Microsoft.SqlTools.ServiceLayer.Connection;
using Microsoft.SqlTools.ServiceLayer.Connection.ReliableConnection;
using Microsoft.SqlTools.ServiceLayer.QueryExecution.Contracts;
using Microsoft.SqlTools.ServiceLayer.QueryExecution.DataStorage;
using Microsoft.SqlTools.ServiceLayer.SqlContext;
using Microsoft.SqlTools.ServiceLayer.Utility;

namespace Microsoft.SqlTools.ServiceLayer.QueryExecution
{
    /// <summary>
    /// Internal representation of an active query
    /// </summary>
    public class Query : IDisposable
    {
        /// <summary>
        /// "Error" code produced by SQL Server when the database context (name) for a connection changes.
        /// </summary>
        private const int DatabaseContextChangeErrorNumber = 5701;

        #region Member Variables

        /// <summary>
        /// Cancellation token source, used for cancelling async db actions
        /// </summary>
        private readonly CancellationTokenSource cancellationSource;

        /// <summary>
        /// For IDisposable implementation, whether or not this object has been disposed
        /// </summary>
        private bool disposed;

        /// <summary>
        /// The connection info associated with the file editor owner URI, used to create a new
        /// connection upon execution of the query
        /// </summary>
        private readonly ConnectionInfo editorConnection;

        /// <summary>
        /// Whether or not the execute method has been called for this query
        /// </summary>
        private bool hasExecuteBeenCalled;

        #endregion

        /// <summary>
        /// Constructor for a query
        /// </summary>
        /// <param name="queryText">The text of the query to execute</param>
        /// <param name="connection">The information of the connection to use to execute the query</param>
        /// <param name="settings">Settings for how to execute the query, from the user</param>
        /// <param name="outputFactory">Factory for creating output files</param>
        public Query(string queryText, ConnectionInfo connection, QueryExecutionSettings settings, IFileStreamFactory outputFactory)
        {
            // Sanity check for input
            Validate.IsNotNullOrEmptyString(nameof(queryText), queryText);
            Validate.IsNotNull(nameof(connection), connection);
            Validate.IsNotNull(nameof(settings), settings);
            Validate.IsNotNull(nameof(outputFactory), outputFactory);

            // Initialize the internal state
            QueryText = queryText;
            editorConnection = connection;
            cancellationSource = new CancellationTokenSource();

            // Process the query into batches
            ParseResult parseResult = Parser.Parse(queryText, new ParseOptions
            {
                BatchSeparator = settings.BatchSeparator
            });
            // NOTE: We only want to process batches that have statements (ie, ignore comments and empty lines)
            var batchSelection = parseResult.Script.Batches
                .Where(batch => batch.Statements.Count > 0)
                .Select((batch, index) =>
                    new Batch(batch.Sql,
                        new SelectionData(
                            batch.StartLocation.LineNumber - 1,
                            batch.StartLocation.ColumnNumber - 1,
                            batch.EndLocation.LineNumber - 1,
                            batch.EndLocation.ColumnNumber - 1),
                        index, outputFactory));
            Batches = batchSelection.ToArray();
        }

        #region Events

        /// <summary>
        /// Event to be called when a batch is completed.
        /// </summary>
        public event Batch.BatchAsyncEventHandler BatchCompleted;

        /// <summary>
        /// Delegate type for callback when a query connection fails
        /// </summary>
        /// <param name="q">The query that completed</param>
        public delegate Task QueryAsyncErrorEventHandler(string message);

        /// <summary>
        /// Callback for when the query has completed successfully
        /// </summary>
        public event QueryAsyncEventHandler QueryCompleted;

        /// <summary>
        /// Callback for when the query has failed
        /// </summary>
        public event QueryAsyncEventHandler QueryFailed;

        /// <summary>
        /// Callback for when the query connection has failed
        /// </summary>
        public event QueryAsyncErrorEventHandler QueryConnectionException;

        /// <summary>
<<<<<<< HEAD
        /// Event to be called when a resultset has completed.
        /// </summary>
        public event ResultSet.ResultSetAsyncEventHandler ResultSetCompleted;

        #endregion

        #region Properties

        /// <summary>
        /// Delegate type for callback when a query completes or fails
        /// </summary>
        /// <param name="q">The query that completed</param>
        public delegate Task QueryAsyncEventHandler(Query q);

        /// <summary>
        /// Delegate type for callback when a query connection fails
        /// </summary>
        /// <param name="message">Message to return</param>
        public delegate Task QueryAsyncErrorEventHandler(string message);

        /// <summary>
=======
>>>>>>> 6501cb3b
        /// The batches underneath this query
        /// </summary>
        internal Batch[] Batches { get; set; }

        /// <summary>
        /// The summaries of the batches underneath this query
        /// </summary>
        public BatchSummary[] BatchSummaries
        {
            get
            {
                if (!HasExecuted)
                {
                    throw new InvalidOperationException("Query has not been executed.");
                }
                return Batches.Select(b => b.Summary).ToArray();
            }
        }

        /// <summary>
        /// Storage for the async task for execution. Set as internal in order to await completion
        /// in unit tests.
        /// </summary>
        internal Task ExecutionTask { get; private set; }

        /// <summary>
        /// Whether or not the query has completed executed, regardless of success or failure
        /// </summary>
        /// <remarks>
        /// Don't touch the setter unless you're doing unit tests!
        /// </remarks>
        public bool HasExecuted
        {
            get { return Batches.Length == 0 ? hasExecuteBeenCalled : Batches.All(b => b.HasExecuted); }
            internal set
            {
                hasExecuteBeenCalled = value;
                foreach (var batch in Batches)
                {
                    batch.HasExecuted = value;
                }
            }
        }

        /// <summary>
        /// The text of the query to execute
        /// </summary>
        public string QueryText { get; set; }

        #endregion

        #region Public Methods

        /// <summary>
        /// Cancels the query by issuing the cancellation token
        /// </summary>
        public void Cancel()
        {
            // Make sure that the query hasn't completed execution
            if (HasExecuted)
            {
                throw new InvalidOperationException(SR.QueryServiceCancelAlreadyCompleted);
            }

            // Issue the cancellation token for the query
            cancellationSource.Cancel();
        }

        public void Execute()
        {
            ExecutionTask = Task.Run(ExecuteInternal);
        }

        /// <summary>
        /// Retrieves a subset of the result sets
        /// </summary>
        /// <param name="batchIndex">The index for selecting the batch item</param>
        /// <param name="resultSetIndex">The index for selecting the result set</param>
        /// <param name="startRow">The starting row of the results</param>
        /// <param name="rowCount">How many rows to retrieve</param>
        /// <returns>A subset of results</returns>
        public Task<ResultSetSubset> GetSubset(int batchIndex, int resultSetIndex, int startRow, int rowCount)
        {
            // Sanity check to make sure that the batch is within bounds
            if (batchIndex < 0 || batchIndex >= Batches.Length)
            {
                throw new ArgumentOutOfRangeException(nameof(batchIndex), SR.QueryServiceSubsetBatchOutOfRange);
            }

            return Batches[batchIndex].GetSubset(resultSetIndex, startRow, rowCount);
        }

        #endregion

        #region Private Helpers

        /// <summary>
        /// Executes this query asynchronously and collects all result sets
        /// </summary>
        private async Task ExecuteInternal()
        {
            // Mark that we've internally executed
            hasExecuteBeenCalled = true;

            // Don't actually execute if there aren't any batches to execute
            if (Batches.Length == 0)
            {
                return;
            }

            // Open up a connection for querying the database
            string connectionString = ConnectionService.BuildConnectionString(editorConnection.ConnectionDetails);
            // TODO: Don't create a new connection every time, see TFS #834978
            using (DbConnection conn = editorConnection.Factory.CreateSqlConnection(connectionString))
            {
                try
                {
                    await conn.OpenAsync();
                }
<<<<<<< HEAD
                catch (Exception exception)
                {
                    this.HasExecuted = true;
                    if (QueryConnectionException != null)
                    {
=======
                catch(Exception exception)
                {
                    this.HasExecuted = true;                 
                    if (QueryConnectionException != null)
                    {                        
>>>>>>> 6501cb3b
                        await QueryConnectionException(exception.Message);
                    }
                    return;
                }

                ReliableSqlConnection sqlConn = conn as ReliableSqlConnection;
                if (sqlConn != null)
                {
                    // Subscribe to database informational messages
                    sqlConn.GetUnderlyingConnection().InfoMessage += OnInfoMessage;
                }

                try
                {
                    // We need these to execute synchronously, otherwise the user will be very unhappy
                    foreach (Batch b in Batches)
                    {
                        b.BatchCompletion += BatchCompleted;
                        b.ResultSetCompletion += ResultSetCompleted;
                        await b.Execute(conn, cancellationSource.Token);
                    }

                    // Call the query execution callback
                    if (QueryCompleted != null)
                    {
                        await QueryCompleted(this);
                    }
                }
                catch (Exception)
                {
                    // Call the query failure callback
                    if (QueryFailed != null)
                    {
                        await QueryFailed(this);
                    }
                }
                finally
                {
                    if (sqlConn != null)
                    {
                        // Subscribe to database informational messages
                        sqlConn.GetUnderlyingConnection().InfoMessage -= OnInfoMessage;
                    }
                }

                // TODO: Close connection after eliminating using statement for above TODO
            }
        }

        /// <summary>
        /// Handler for database messages during query execution
        /// </summary>
        private void OnInfoMessage(object sender, SqlInfoMessageEventArgs args)
        {
            SqlConnection conn = sender as SqlConnection;
            if (conn == null)
            {
                throw new InvalidOperationException(SR.QueryServiceMessageSenderNotSql);
            }

            foreach (SqlError error in args.Errors)
            {
                // Did the database context change (error code 5701)?
                if (error.Number == DatabaseContextChangeErrorNumber)
                {
                    ConnectionService.Instance.ChangeConnectionDatabaseContext(editorConnection.OwnerUri, conn.Database);
                }
            }
        }

        #endregion

        #region IDisposable Implementation

        public void Dispose()
        {
            Dispose(true);
            GC.SuppressFinalize(this);
        }

        protected virtual void Dispose(bool disposing)
        {
            if (disposed)
            {
                return;
            }

            if (disposing)
            {
                cancellationSource.Dispose();
                foreach (Batch b in Batches)
                {
                    b.Dispose();
                }
            }

            disposed = true;
        }

        #endregion
    }
}<|MERGE_RESOLUTION|>--- conflicted
+++ resolved
@@ -121,7 +121,6 @@
         public event QueryAsyncErrorEventHandler QueryConnectionException;
 
         /// <summary>
-<<<<<<< HEAD
         /// Event to be called when a resultset has completed.
         /// </summary>
         public event ResultSet.ResultSetAsyncEventHandler ResultSetCompleted;
@@ -143,8 +142,6 @@
         public delegate Task QueryAsyncErrorEventHandler(string message);
 
         /// <summary>
-=======
->>>>>>> 6501cb3b
         /// The batches underneath this query
         /// </summary>
         internal Batch[] Batches { get; set; }
@@ -264,19 +261,11 @@
                 {
                     await conn.OpenAsync();
                 }
-<<<<<<< HEAD
                 catch (Exception exception)
                 {
                     this.HasExecuted = true;
                     if (QueryConnectionException != null)
                     {
-=======
-                catch(Exception exception)
-                {
-                    this.HasExecuted = true;                 
-                    if (QueryConnectionException != null)
-                    {                        
->>>>>>> 6501cb3b
                         await QueryConnectionException(exception.Message);
                     }
                     return;
