﻿//
// Copyright (c) Microsoft. All rights reserved.
// Licensed under the MIT license. See LICENSE file in the project root for full license information.
//

using System;
using System.Collections.Generic;
using System.Data.SqlTypes;
using System.IO;
using System.Text;
using Microsoft.SqlTools.ServiceLayer.QueryExecution.Contracts;

namespace Microsoft.SqlTools.ServiceLayer.QueryExecution.DataStorage
{
    /// <summary>
    /// Reader for service buffer formatted file streams
    /// </summary>
    public class ServiceBufferFileStreamReader : IFileStreamReader
    {

        #region Constants

        private const int DefaultBufferSize = 8192;
        private const string DateFormatString = "yyyy-MM-dd";
        private const string TimeFormatString = "HH:mm:ss";

        #endregion

        #region Member Variables

        private byte[] buffer;

        private readonly Stream fileStream;

        private readonly Dictionary<Type, Func<long, DbColumnWrapper, FileStreamReadResult>> readMethods;

        #endregion

        /// <summary>
        /// Constructs a new ServiceBufferFileStreamReader and initializes its state
        /// </summary>
        /// <param name="stream">The filestream to read from</param>
        public ServiceBufferFileStreamReader(Stream stream)
        {            
            // Open file for reading/writing
            if (!stream.CanRead || !stream.CanSeek)
            {
                throw new InvalidOperationException("Stream must be readable and seekable");
            }
            fileStream = stream;

            // Create internal buffer
            buffer = new byte[DefaultBufferSize];

            // Create the methods that will be used to read back
            readMethods = new Dictionary<Type, Func<long, DbColumnWrapper, FileStreamReadResult>>
            {
                {typeof(string),         (o, col) => ReadString(o)},
                {typeof(short),          (o, col) => ReadInt16(o)},
                {typeof(int),            (o, col) => ReadInt32(o)},
                {typeof(long),           (o, col) => ReadInt64(o)},
                {typeof(byte),           (o, col) => ReadByte(o)},
                {typeof(char),           (o, col) => ReadChar(o)},
                {typeof(bool),           (o, col) => ReadBoolean(o)},
                {typeof(double),         (o, col) => ReadDouble(o)},
                {typeof(float),          (o, col) => ReadSingle(o)},
                {typeof(decimal),        (o, col) => ReadDecimal(o)},
                {typeof(DateTime),       ReadDateTime},
                {typeof(DateTimeOffset), (o, col) => ReadDateTimeOffset(o)},
                {typeof(TimeSpan),       (o, col) => ReadTimeSpan(o)},
                {typeof(byte[]),         (o, col) => ReadBytes(o)},

                {typeof(SqlString),      (o, col) => ReadString(o)},
                {typeof(SqlInt16),       (o, col) => ReadInt16(o)},
                {typeof(SqlInt32),       (o, col) => ReadInt32(o)},
                {typeof(SqlInt64),       (o, col) => ReadInt64(o)},
                {typeof(SqlByte),        (o, col) => ReadByte(o)},
                {typeof(SqlBoolean),     (o, col) => ReadBoolean(o)},
                {typeof(SqlDouble),      (o, col) => ReadDouble(o)},
                {typeof(SqlSingle),      (o, col) => ReadSingle(o)},
                {typeof(SqlDecimal),     (o, col) => ReadSqlDecimal(o)},
                {typeof(SqlDateTime),    ReadDateTime},
                {typeof(SqlBytes),       (o, col) => ReadBytes(o)},
                {typeof(SqlBinary),      (o, col) => ReadBytes(o)},
                {typeof(SqlGuid),        (o, col) => ReadGuid(o)},
                {typeof(SqlMoney),       (o, col) => ReadMoney(o)},
            };
        }

        #region IFileStreamStorage Implementation

        /// <summary>
        /// Reads a row from the file, based on the columns provided
        /// </summary>
        /// <param name="fileOffset">Offset into the file where the row starts</param>
        /// <param name="columns">The columns that were encoded</param>
        /// <returns>The objects from the row, ready for output to the client</returns>
        public IList<DbCellValue> ReadRow(long fileOffset, IEnumerable<DbColumnWrapper> columns)
        {
            // Initialize for the loop
            long currentFileOffset = fileOffset;
            List<DbCellValue> results = new List<DbCellValue>();

            // Iterate over the columns
            foreach (DbColumnWrapper column in columns)
            {
                // We will pivot based on the type of the column
                Type colType;
                if (column.IsSqlVariant)
                {
                    // For SQL Variant columns, the type is written first in string format
                    FileStreamReadResult sqlVariantTypeResult = ReadString(currentFileOffset);
                    currentFileOffset += sqlVariantTypeResult.TotalLength;
                    string sqlVariantType = (string)sqlVariantTypeResult.Value.RawObject;

                    // If the typename is null, then the whole value is null
                    if (sqlVariantTypeResult.Value == null || string.IsNullOrEmpty(sqlVariantType))
                    {
                        results.Add(sqlVariantTypeResult.Value);
                        continue;
                    }

                    // The typename is stored in the string
                    colType = Type.GetType(sqlVariantType);

                    // Workaround .NET bug, see sqlbu# 440643 and vswhidbey# 599834
                    // TODO: Is this workaround necessary for .NET Core?
                    if (colType == null && sqlVariantType == "System.Data.SqlTypes.SqlSingle")
                    {
                        colType = typeof(SqlSingle);
                    }
                }
                else
                {
                    colType = column.DataType;
                }

                // Use the right read function for the type to read the data from the file
                Func<long, DbColumnWrapper, FileStreamReadResult> readFunc;
                if(!readMethods.TryGetValue(colType, out readFunc))
                {
                    // Treat everything else as a string
                    readFunc = readMethods[typeof(string)];
                } 
                FileStreamReadResult result = readFunc(currentFileOffset, column);
                currentFileOffset += result.TotalLength;
                results.Add(result.Value);
            }

            return results;
        }

        #endregion

        #region Private Helpers

        /// <summary>
        /// Creates a new buffer that is of the specified length if the buffer is not already
        /// at least as long as specified.
        /// </summary>
        /// <param name="newBufferLength">The minimum buffer size</param>
        private void AssureBufferLength(int newBufferLength)
        {
            if (buffer.Length < newBufferLength)
            {
                buffer = new byte[newBufferLength];
            }
        }

        /// <summary>
        /// Reads the value of a cell from the file wrapper, checks to see if it null using
        /// <paramref name="isNullFunc"/>, and converts it to the proper output type using
        /// <paramref name="convertFunc"/>.
        /// </summary>
        /// <param name="offset">Offset into the file to read from</param>
        /// <param name="convertFunc">Function to use to convert the buffer to the target type</param>
        /// <param name="isNullFunc">
        /// If provided, this function will be used to determine if the value is null
        /// </param>
        /// <param name="toStringFunc">Optional function to use to convert the object to a string.</param>
        /// <typeparam name="T">The expected type of the cell. Used to keep the code honest</typeparam>
        /// <returns>The object, a display value, and the length of the value + its length</returns>
        private FileStreamReadResult ReadCellHelper<T>(long offset, Func<int, T> convertFunc, Func<int, bool> isNullFunc = null, Func<T, string> toStringFunc = null)
        {
            LengthResult length = ReadLength(offset);
            DbCellValue result = new DbCellValue();

            if (isNullFunc == null ? length.ValueLength == 0 : isNullFunc(length.TotalLength))
            {
                result.RawObject = null;
                result.DisplayValue = null;
            }
            else
            {
                AssureBufferLength(length.ValueLength);
                fileStream.Read(buffer, 0, length.ValueLength);
                T resultObject = convertFunc(length.ValueLength);
                result.RawObject = resultObject;
                result.DisplayValue = toStringFunc == null ? result.RawObject.ToString() : toStringFunc(resultObject);
            }

            return new FileStreamReadResult(result, length.TotalLength);
        }

        /// <summary>
        /// Reads a short from the file at the offset provided
        /// </summary>
        /// <param name="fileOffset">Offset into the file to read the short from</param>
        /// <returns>A short</returns>
        internal FileStreamReadResult ReadInt16(long fileOffset)
        {
            return ReadCellHelper(fileOffset, length => BitConverter.ToInt16(buffer, 0));
        }

        /// <summary>
        /// Reads a int from the file at the offset provided
        /// </summary>
        /// <param name="fileOffset">Offset into the file to read the int from</param>
        /// <returns>An int</returns>
        internal FileStreamReadResult ReadInt32(long fileOffset)
        {
            return ReadCellHelper(fileOffset, length => BitConverter.ToInt32(buffer, 0));
        }

        /// <summary>
        /// Reads a long from the file at the offset provided
        /// </summary>
        /// <param name="fileOffset">Offset into the file to read the long from</param>
        /// <returns>A long</returns>
        internal FileStreamReadResult ReadInt64(long fileOffset)
        {
            return ReadCellHelper(fileOffset, length => BitConverter.ToInt64(buffer, 0));
        }

        /// <summary>
        /// Reads a byte from the file at the offset provided
        /// </summary>
        /// <param name="fileOffset">Offset into the file to read the byte from</param>
        /// <returns>A byte</returns>
        internal FileStreamReadResult ReadByte(long fileOffset)
        {
            return ReadCellHelper(fileOffset, length => buffer[0]);
        }

        /// <summary>
        /// Reads a char from the file at the offset provided
        /// </summary>
        /// <param name="fileOffset">Offset into the file to read the char from</param>
        /// <returns>A char</returns>
        internal FileStreamReadResult ReadChar(long fileOffset)
        {
            return ReadCellHelper(fileOffset, length => BitConverter.ToChar(buffer, 0));
        }

        /// <summary>
        /// Reads a bool from the file at the offset provided
        /// </summary>
        /// <param name="fileOffset">Offset into the file to read the bool from</param>
        /// <returns>A bool</returns>
        internal FileStreamReadResult ReadBoolean(long fileOffset)
        {
            return ReadCellHelper(fileOffset, length => buffer[0] == 0x1);
        }

        /// <summary>
        /// Reads a single from the file at the offset provided
        /// </summary>
        /// <param name="fileOffset">Offset into the file to read the single from</param>
        /// <returns>A single</returns>
        internal FileStreamReadResult ReadSingle(long fileOffset)
        {
            return ReadCellHelper(fileOffset, length => BitConverter.ToSingle(buffer, 0));
        }

        /// <summary>
        /// Reads a double from the file at the offset provided
        /// </summary>
        /// <param name="fileOffset">Offset into the file to read the double from</param>
        /// <returns>A double</returns>
        internal FileStreamReadResult ReadDouble(long fileOffset)
        {
            return ReadCellHelper(fileOffset, length => BitConverter.ToDouble(buffer, 0));
        }

        /// <summary>
        /// Reads a SqlDecimal from the file at the offset provided
        /// </summary>
        /// <param name="offset">Offset into the file to read the SqlDecimal from</param>
        /// <returns>A SqlDecimal</returns>
        internal FileStreamReadResult ReadSqlDecimal(long offset)
        {
            return ReadCellHelper(offset, length =>
            {
                int[] arrInt32 = new int[(length - 3) / 4];
                Buffer.BlockCopy(buffer, 3, arrInt32, 0, length - 3);
                return new SqlDecimal(buffer[0], buffer[1], buffer[2] == 1, arrInt32);
            });
        }

        /// <summary>
        /// Reads a decimal from the file at the offset provided
        /// </summary>
        /// <param name="offset">Offset into the file to read the decimal from</param>
        /// <returns>A decimal</returns>
        internal FileStreamReadResult ReadDecimal(long offset)
        {
            return ReadCellHelper(offset, length =>
            {
                int[] arrInt32 = new int[length / 4];
                Buffer.BlockCopy(buffer, 0, arrInt32, 0, length);
                return new decimal(arrInt32);
            });
        }

        /// <summary>
        /// Reads a DateTime from the file at the offset provided
        /// </summary>
        /// <param name="offset">Offset into the file to read the DateTime from</param>
        /// <param name="col">Column metadata, used for determining what precision to output</param>
        /// <returns>A DateTime</returns>
        internal FileStreamReadResult ReadDateTime(long offset, DbColumnWrapper col)
        {
            return ReadCellHelper(offset, length =>
            {
                long ticks = BitConverter.ToInt64(buffer, 0);
                return new DateTime(ticks);
<<<<<<< HEAD
            }, null, dt =>
            {
                // Switch based on the type of column
                string formatString;
                if (col.DataTypeName.Equals("DATE", StringComparison.OrdinalIgnoreCase))
                {
                    // DATE columns should only show the date
                    formatString = DateFormatString;
                }
                else if (col.DataTypeName.StartsWith("DATETIME", StringComparison.OrdinalIgnoreCase))
                {
                    // DATETIME and DATETIME2 columns should show date, time, and a variable number
                    // of milliseconds (for DATETIME, it is fixed at 3, but returned as null)
                    // If for some strange reason a scale > 7 is sent, we will cap it at 7 to avoid
                    // an exception from invalid date/time formatting
                    int scale = Math.Min(col.NumericScale ?? 3, 7);
                    formatString = $"{DateFormatString} {TimeFormatString}";
                    if (scale > 0)
                    {
                        string millisecondString = new string('f', scale);
                        formatString += $".{millisecondString}";
                    }
                }
                else
                {
                    // For anything else that returns as a CLR DateTime, just show date and time
                    formatString = $"{DateFormatString} {TimeFormatString}";
                }

                return dt.ToString(formatString);
=======
>>>>>>> a41977b5
            });
        }

        /// <summary>
        /// Reads a DateTimeOffset from the file at the offset provided
        /// </summary>
        /// <param name="offset">Offset into the file to read the DateTimeOffset from</param>
        /// <returns>A DateTimeOffset</returns>
        internal FileStreamReadResult ReadDateTimeOffset(long offset)
        {
            // DateTimeOffset is represented by DateTime.Ticks followed by TimeSpan.Ticks
            // both as Int64 values
            return ReadCellHelper(offset, length => {
                long dtTicks = BitConverter.ToInt64(buffer, 0);
                long dtOffset = BitConverter.ToInt64(buffer, 8);
                return new DateTimeOffset(new DateTime(dtTicks), new TimeSpan(dtOffset));
            });
        }

        /// <summary>
        /// Reads a TimeSpan from the file at the offset provided
        /// </summary>
        /// <param name="offset">Offset into the file to read the TimeSpan from</param>
        /// <returns>A TimeSpan</returns>
        internal FileStreamReadResult ReadTimeSpan(long offset)
        {
            return ReadCellHelper(offset, length =>
            {
                long ticks = BitConverter.ToInt64(buffer, 0);
                return new TimeSpan(ticks);
            });
        }

        /// <summary>
        /// Reads a string from the file at the offset provided
        /// </summary>
        /// <param name="offset">Offset into the file to read the string from</param>
        /// <returns>A string</returns>
        internal FileStreamReadResult ReadString(long offset)
        {
            return ReadCellHelper(offset, length =>
                length > 0
                    ? Encoding.Unicode.GetString(buffer, 0, length)
                    : string.Empty, totalLength => totalLength == 1);
        }

        /// <summary>
        /// Reads bytes from the file at the offset provided
        /// </summary>
        /// <param name="offset">Offset into the file to read the bytes from</param>
        /// <returns>A byte array</returns>
        internal FileStreamReadResult ReadBytes(long offset)
        {
            return ReadCellHelper(offset, length =>
            {
                byte[] output = new byte[length];
                Buffer.BlockCopy(buffer, 0, output, 0, length);
                return output;
            }, totalLength => totalLength == 1,
            bytes =>
            {
                StringBuilder sb = new StringBuilder("0x");
                foreach (byte b in bytes)
                {
                    sb.AppendFormat("{0:X2}", b);
                }
                return sb.ToString();
            });
        }

        /// <summary>
        /// Reads the bytes that make up a GUID at the offset provided
        /// </summary>
        /// <param name="offset">Offset into the file to read the bytes from</param>
        /// <returns>A guid type object</returns>
        internal FileStreamReadResult ReadGuid(long offset)
        {
            return ReadCellHelper(offset, length =>
            {
                byte[] output = new byte[length];
                Buffer.BlockCopy(buffer, 0, output, 0, length);
                return new SqlGuid(output);
            }, totalLength => totalLength == 1);
        }

        /// <summary>
        /// Reads a SqlMoney type from the offset provided
        /// into a 
        /// </summary>
        /// <param name="offset">Offset into the file to read the value</param>
        /// <returns>A sql money type object</returns>
        internal FileStreamReadResult ReadMoney(long offset)
        {
            return ReadCellHelper(offset, length =>
            {
                int[] arrInt32 = new int[length / 4];
                Buffer.BlockCopy(buffer, 0, arrInt32, 0, length);
                return new SqlMoney(new decimal(arrInt32));
            });
        }

        /// <summary>
        /// Reads the length of a field at the specified offset in the file
        /// </summary>
        /// <param name="offset">Offset into the file to read the field length from</param>
        /// <returns>A LengthResult</returns>
        private LengthResult ReadLength(long offset)
        {
            // read in length information
            int lengthValue;
            fileStream.Seek(offset, SeekOrigin.Begin);
            int lengthLength = fileStream.Read(buffer, 0, 1);
            if (buffer[0] != 0xFF)
            {
                // one byte is enough
                lengthValue = Convert.ToInt32(buffer[0]);
            }
            else
            {
                // read in next 4 bytes
                lengthLength += fileStream.Read(buffer, 0, 4);

                // reconstruct the length
                lengthValue = BitConverter.ToInt32(buffer, 0);
            }

            return new LengthResult { LengthLength = lengthLength, ValueLength = lengthValue };
        }

        #endregion

        /// <summary>
        /// Internal struct used for representing the length of a field from the file
        /// </summary>
        internal struct LengthResult
        {
            /// <summary>
            /// How many bytes the length takes up
            /// </summary>
            public int LengthLength { get; set; }

            /// <summary>
            /// How many bytes the value takes up
            /// </summary>
            public int ValueLength { get; set; }

            /// <summary>
            /// <see cref="LengthLength"/> + <see cref="ValueLength"/>
            /// </summary>
            public int TotalLength
            {
                get { return LengthLength + ValueLength; }
            }
        }

        #region IDisposable Implementation

        private bool disposed;

        public void Dispose()
        {
            Dispose(true);
            GC.SuppressFinalize(this);
        }

        protected virtual void Dispose(bool disposing)
        {
            if (disposed)
            {
                return;
            }

            if (disposing)
            {
                fileStream.Dispose();
            }

            disposed = true;
        }

        ~ServiceBufferFileStreamReader()
        {
            Dispose(false);
        }

        #endregion

    }
}<|MERGE_RESOLUTION|>--- conflicted
+++ resolved
@@ -324,7 +324,6 @@
             {
                 long ticks = BitConverter.ToInt64(buffer, 0);
                 return new DateTime(ticks);
-<<<<<<< HEAD
             }, null, dt =>
             {
                 // Switch based on the type of column
@@ -355,8 +354,7 @@
                 }
 
                 return dt.ToString(formatString);
-=======
->>>>>>> a41977b5
+
             });
         }
 
